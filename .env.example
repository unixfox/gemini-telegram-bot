# Your OpenAI API key
OPENAI_API_KEY="XXX"

# Your Telegram bot token obtained using @BotFather
TELEGRAM_BOT_TOKEN="XXX"

<<<<<<< HEAD
# Comma separated list of telegram user IDs, or * to allow all. First USER_ID has access to admin commands.
ALLOWED_TELEGRAM_USER_IDS="USER_ID_1,USER_ID_2"

# Comma separated list of user budgets, USD limit per month, or * to allow all users unlimited usage
# same order of users as in ALLOWED_TELEGRAM_USER_IDS 
MONTHLY_USER_BUDGETS="100.0,100.0"

# Guest Budget, USD limit per month for non-user requests in group chats with users
MONTHLY_GUEST_BUDGET="20.0"

# Proxy to be used for OpenAI and Telegram bot
PROXY="http://localhost:8080"

# Proxy to be used for OpenAI and Telegram bot
OPENAI_MODEL="gpt-3.5-turbo"

# A system message that sets the tone and controls the behavior of the assistant
ASSISTANT_PROMPT="You are a helpful assistant."

# Whether to show OpenAI token usage information after each response
SHOW_USAGE=false

# Upper bound on how many tokens the ChatGPT API will return
MAX_TOKENS=1200

# Max number of messages to keep in memory, after which the conversation will be summarised
MAX_HISTORY_SIZE=10

# Max minutes a conversation will live, after which the conversation will be reset to avoid excessive token usage
MAX_CONVERSATION_AGE_MINUTES=180

# Whether to answer to voice messages with the transcript or with a ChatGPT response of the transcript
VOICE_REPLY_WITH_TRANSCRIPT_ONLY=false

# How many chat completion choices to generate for each input message
N_CHOICES=1

# Number between 0 and 2. Higher values like 0.8 will make the output more random,
# while lower values like 0.2 will make it more focused and deterministic
TEMPERATURE=1.0

# Number between -2.0 and 2.0. Positive values penalize new tokens based on whether they appear in the text so far,
# increasing the model's likelihood to talk about new topics
PRESENCE_PENALTY=0

# Number between -2.0 and 2.0. Positive values penalize new tokens based on their existing frequency in the text so far,
# decreasing the model's likelihood to repeat the same line verbatim
FREQUENCY_PENALTY=0

# The DALL·E generated image size
IMAGE_SIZE="512x512"

# Group trigger keyword, if set, the bot will only respond to messages that start with this keyword
# Useful for bots added to groups with privacy mode disabled
GROUP_TRIGGER_KEYWORD=""

# Whether transcriptions should be ignored in group chats
IGNORE_GROUP_TRANSCRIPTIONS=true

# USD-price per 1000 tokens for cost information in usage statistics, see https://openai.com/pricing
TOKEN_PRICE=0.002

# USD-prices per image for the sizes 256x256,512x512,1024x1024 for cost information in usage statistics
IMAGE_PRICES="0.016,0.018,0.02"

# USD-price for 1 minute of audio transcription for cost information in usage statistics
TRANSCRIPTION_PRICE=0.006
=======
# Comma separated list of telegram user IDs, or "*" to allow everyone
ALLOWED_TELEGRAM_USER_IDS="USER_ID_1,USER_ID_2"
>>>>>>> 5d2c2887
<|MERGE_RESOLUTION|>--- conflicted
+++ resolved
@@ -4,75 +4,5 @@
 # Your Telegram bot token obtained using @BotFather
 TELEGRAM_BOT_TOKEN="XXX"
 
-<<<<<<< HEAD
 # Comma separated list of telegram user IDs, or * to allow all. First USER_ID has access to admin commands.
-ALLOWED_TELEGRAM_USER_IDS="USER_ID_1,USER_ID_2"
-
-# Comma separated list of user budgets, USD limit per month, or * to allow all users unlimited usage
-# same order of users as in ALLOWED_TELEGRAM_USER_IDS 
-MONTHLY_USER_BUDGETS="100.0,100.0"
-
-# Guest Budget, USD limit per month for non-user requests in group chats with users
-MONTHLY_GUEST_BUDGET="20.0"
-
-# Proxy to be used for OpenAI and Telegram bot
-PROXY="http://localhost:8080"
-
-# Proxy to be used for OpenAI and Telegram bot
-OPENAI_MODEL="gpt-3.5-turbo"
-
-# A system message that sets the tone and controls the behavior of the assistant
-ASSISTANT_PROMPT="You are a helpful assistant."
-
-# Whether to show OpenAI token usage information after each response
-SHOW_USAGE=false
-
-# Upper bound on how many tokens the ChatGPT API will return
-MAX_TOKENS=1200
-
-# Max number of messages to keep in memory, after which the conversation will be summarised
-MAX_HISTORY_SIZE=10
-
-# Max minutes a conversation will live, after which the conversation will be reset to avoid excessive token usage
-MAX_CONVERSATION_AGE_MINUTES=180
-
-# Whether to answer to voice messages with the transcript or with a ChatGPT response of the transcript
-VOICE_REPLY_WITH_TRANSCRIPT_ONLY=false
-
-# How many chat completion choices to generate for each input message
-N_CHOICES=1
-
-# Number between 0 and 2. Higher values like 0.8 will make the output more random,
-# while lower values like 0.2 will make it more focused and deterministic
-TEMPERATURE=1.0
-
-# Number between -2.0 and 2.0. Positive values penalize new tokens based on whether they appear in the text so far,
-# increasing the model's likelihood to talk about new topics
-PRESENCE_PENALTY=0
-
-# Number between -2.0 and 2.0. Positive values penalize new tokens based on their existing frequency in the text so far,
-# decreasing the model's likelihood to repeat the same line verbatim
-FREQUENCY_PENALTY=0
-
-# The DALL·E generated image size
-IMAGE_SIZE="512x512"
-
-# Group trigger keyword, if set, the bot will only respond to messages that start with this keyword
-# Useful for bots added to groups with privacy mode disabled
-GROUP_TRIGGER_KEYWORD=""
-
-# Whether transcriptions should be ignored in group chats
-IGNORE_GROUP_TRANSCRIPTIONS=true
-
-# USD-price per 1000 tokens for cost information in usage statistics, see https://openai.com/pricing
-TOKEN_PRICE=0.002
-
-# USD-prices per image for the sizes 256x256,512x512,1024x1024 for cost information in usage statistics
-IMAGE_PRICES="0.016,0.018,0.02"
-
-# USD-price for 1 minute of audio transcription for cost information in usage statistics
-TRANSCRIPTION_PRICE=0.006
-=======
-# Comma separated list of telegram user IDs, or "*" to allow everyone
-ALLOWED_TELEGRAM_USER_IDS="USER_ID_1,USER_ID_2"
->>>>>>> 5d2c2887
+ALLOWED_TELEGRAM_USER_IDS="USER_ID_1,USER_ID_2"