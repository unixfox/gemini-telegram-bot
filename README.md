# ChatGPT Telegram Bot
![python-version](https://img.shields.io/badge/python-3.9-blue.svg)
[![openai-version](https://img.shields.io/badge/openai-0.27.2-orange.svg)](https://openai.com/)
[![license](https://img.shields.io/badge/License-GPL%202.0-brightgreen.svg)](LICENSE)
[![Publish Docker image](https://github.com/n3d1117/chatgpt-telegram-bot/actions/workflows/publish.yaml/badge.svg)](https://github.com/n3d1117/chatgpt-telegram-bot/actions/workflows/publish.yaml)

A [Telegram bot](https://core.telegram.org/bots/api) that integrates with OpenAI's _official_ [ChatGPT](https://openai.com/blog/chatgpt/) APIs to provide answers. Ready to use with minimal configuration required.

## Screenshots
![demo](https://user-images.githubusercontent.com/11541888/225114786-0d639854-b3e1-4214-b49a-e51ce8c40387.png)

## Features
- [x] Support markdown in answers
- [x] Reset conversation with the `/reset` command
- [x] Typing indicator while generating a response
- [x] Access can be restricted by specifying a list of allowed users
- [x] Docker and Proxy support
- [x] (NEW!) Image generation using DALL·E via the `/image` command
- [x] (NEW!) Transcribe audio and video messages using Whisper (may require [ffmpeg](https://ffmpeg.org))
- [x] (NEW!) Automatic conversation summary to avoid excessive token usage (fixes [#34](https://github.com/n3d1117/chatgpt-telegram-bot/issues/34))
- [x] (NEW!) Group chat support with inline queries 
  - To use this feature, enable inline queries for your bot in BotFather via the `/setinline` [command](https://core.telegram.org/bots/inline)
- [x] (NEW!) Track token usage per user - by [@AlexHTW](https://github.com/AlexHTW)
- [x] (NEW!) Get personal token usage statistics and cost per day/month via the `/stats` command - by [@AlexHTW](https://github.com/AlexHTW)
- [x] (NEW!) User budgets and guest budgets - by [@AlexHTW](https://github.com/AlexHTW)
- [x] (NEW!) Stream support
- [x] (NEW!) GPT-4 support
  - If you have access to the GPT-4 API, simply change the `OPENAI_MODEL` parameter to `gpt-4`

## Additional features - help needed!
If you'd like to help, check out the [issues](https://github.com/n3d1117/chatgpt-telegram-bot/issues) section and contribute!

PRs are always welcome!

## Prerequisites
- Python 3.9+
- A [Telegram bot](https://core.telegram.org/bots#6-botfather) and its token (see [tutorial](https://core.telegram.org/bots/tutorial#obtain-your-bot-token))
- An [OpenAI](https://openai.com) account (see [configuration](#configuration) section)

## Getting started

### Configuration
Customize the configuration by copying `.env.example` and renaming it to `.env`, then editing the required parameters as desired:

| Parameter                   | Description                                                                                                                                                                                                                   |
|-----------------------------|-------------------------------------------------------------------------------------------------------------------------------------------------------------------------------------------------------------------------------|
| `OPENAI_API_KEY`            | Your OpenAI API key, you can get it from [here](https://platform.openai.com/account/api-keys)                                                                                                                                 |
| `TELEGRAM_BOT_TOKEN`        | Your Telegram bot's token, obtained using [BotFather](http://t.me/botfather) (see [tutorial](https://core.telegram.org/bots/tutorial#obtain-your-bot-token))                                                                  |
| `ADMIN_USER_IDS`            | Telegram user IDs of admins. These users have access to special admin commands, information and no budget restrictions. Admin IDs don't have to be added to `ALLOWED_TELEGRAM_USER_IDS`. **Note**: by default, no admin ('-') |
| `ALLOWED_TELEGRAM_USER_IDS` | A comma-separated list of Telegram user IDs that are allowed to interact with the bot (use [getidsbot](https://t.me/getidsbot) to find your user ID). **Note**: by default, *everyone* is allowed (`*`)                       |

### Optional configuration
| Parameter                          | Description                                                                                                                                                                                                                      | Default value                  |
|------------------------------------|----------------------------------------------------------------------------------------------------------------------------------------------------------------------------------------------------------------------------------|--------------------------------|
| `ENABLE_QUOTING`                   | Whether to enable message quoting in private chats                                                                                                                                                                               | true                           |
| `ENABLE_IMAGE_GENERATION`          | Whether to enable image generation via the `/image` command                                                                                                                                                                      | true                           |
| `ENABLE_TRANSCRIPTION`             | Whether to enable transcriptions of audio and video messages                                                                                                                                                                     | true                           |
| `BUDGET_PERIOD`                    | Determines the time frame all budgets are applied to. Available periods: `daily` *(resets budget every day)*, `monthly` *(resets budgets on the first of each month)*, `all-time` *(never resets budget)*                        | `monthly`                      |
| `USER_BUDGETS`                     | A comma-separated list of $-amounts per user from list `ALLOWED_TELEGRAM_USER_IDS` to set custom usage limit of OpenAI API costs for each. For `*`- user lists the first `USER_BUDGETS` value is given to every user. **Note**: by default, *no limits* for any user (`*`) | `*`                        |
| `GUEST_BUDGET`                     | $-amount as usage limit for all guest users. Guest users are users in group chats that are not in the `ALLOWED_TELEGRAM_USER_IDS` list. Value is ignored if no usage limits are set in user budgets (`USER_BUDGETS`="*")         | `100.0`                        |
| `PROXY`                            | Proxy to be used for OpenAI and Telegram bot (e.g. `http://localhost:8080`)                                                                                                                                                      | -                              |
| `OPENAI_MODEL`                     | The OpenAI model to use for generating responses                                                                                                                                                                                 | `gpt-3.5-turbo`                |
| `ASSISTANT_PROMPT`                 | A system message that sets the tone and controls the behavior of the assistant                                                                                                                                                   | `You are a helpful assistant.` |
| `SHOW_USAGE`                       | Whether to show OpenAI token usage information after each response                                                                                                                                                               | false                          |
| `STREAM`                           | Whether to stream responses. **Note**: incompatible, if enabled, with `N_CHOICES` higher than 1                                                                                                                                  | true                           |
| `MAX_TOKENS`                       | Upper bound on how many tokens the ChatGPT API will return                                                                                                                                                                       | 1200                           |
| `MAX_HISTORY_SIZE`                 | Max number of messages to keep in memory, after which the conversation will be summarised to avoid excessive token usage                                                                                                         | 15                             |
| `MAX_CONVERSATION_AGE_MINUTES`     | Maximum number of minutes a conversation should live since the last message, after which the conversation will be reset                                                                                                          | 180                            |
| `VOICE_REPLY_WITH_TRANSCRIPT_ONLY` | Whether to answer to voice messages with the transcript only or with a ChatGPT response of the transcript                                                                                                                        | true                           |
| `N_CHOICES`                        | Number of answers to generate for each input message. **Note**: setting this to a number higher than 1 will not work properly if `STREAM` is enabled                                                                             | 1                              |
| `TEMPERATURE`                      | Number between 0 and 2. Higher values will make the output more random                                                                                                                                                           | 1.0                            |
| `PRESENCE_PENALTY`                 | Number between -2.0 and 2.0. Positive values penalize new tokens based on whether they appear in the text so far                                                                                                                 | 0                              |
| `FREQUENCY_PENALTY`                | Number between -2.0 and 2.0. Positive values penalize new tokens based on their existing frequency in the text so far                                                                                                            | 0                              |
| `IMAGE_SIZE`                       | The DALL·E generated image size. Allowed values: "256x256", "512x512" or "1024x1024"                                                                                                                                             | "512x512"                      |
| `GROUP_TRIGGER_KEYWORD`            | If set, the bot in group chats will only respond to messages that start with this keyword                                                                                                                                        | ""                             |
| `IGNORE_GROUP_TRANSCRIPTIONS`      | If set to true, the bot will not process transcriptions in group chats                                                                                                                                                           | true                           |
| `TOKEN_PRICE`                      | $-price per 1000 tokens used to compute cost information in usage statistics (https://openai.com/pricing)                                                                                                                        | 0.002                          |
<<<<<<< HEAD
| `IMAGE_PRICES`                     | A comma-separated list with 3 elements of prices for the different image sizes: "256x256", "512x512" and "1024x1024"                                                                                                             | `0.016,0.018,0.02`             |
=======
| `IMAGE_PRICES`                     | A comma-separated list with 3 elements of prices for the different image sizes: "256x256", "512x512" and "1024x1024"                                                                                                             | "0.016,0.018,0.02"             |
>>>>>>> 2e1d3bac
| `TRANSCRIPTION_PRICE`              | USD-price for one minute of audio transcription                                                                                                                                                                                  | 0.006                          |

Check out the [official API reference](https://platform.openai.com/docs/api-reference/chat) for more details.  
Check out our [Budget Manual](https://github.com/n3d1117/chatgpt-telegram-bot/discussions/184) for possible budget configurations.

### Installing
Clone the repository and navigate to the project directory:

```shell
git clone https://github.com/n3d1117/chatgpt-telegram-bot.git
cd chatgpt-telegram-bot
```

#### From Source
1. Create a virtual environment:
```shell
python -m venv venv
```

2. Activate the virtual environment:
```shell
# For Linux or macOS:
source venv/bin/activate

# For Windows:
venv\Scripts\activate
```

3. Install the dependencies using `requirements.txt` file:
```shell
pip install -r requirements.txt
```

4. Use the following command to start the bot:
```
python bot/main.py
```

#### Using Docker Compose

Run the following command to build and run the Docker image:
```shell
docker compose up
```

#### Ready-to-use Docker images
You can also use the Docker image from [Docker Hub](https://hub.docker.com/r/n3d1117/chatgpt-telegram-bot):
```shell
docker pull n3d1117/chatgpt-telegram-bot:latest
```

or using the [GitHub Container Registry](https://github.com/n3d1117/chatgpt-telegram-bot/pkgs/container/chatgpt-telegram-bot/):

```shell
docker pull ghcr.io/n3d1117/chatgpt-telegram-bot:latest
```

## Credits
- [ChatGPT](https://chat.openai.com/chat) from [OpenAI](https://openai.com)
- [python-telegram-bot](https://python-telegram-bot.org)
- [jiaaro/pydub](https://github.com/jiaaro/pydub)

## Disclaimer
This is a personal project and is not affiliated with OpenAI in any way.

## License
This project is released under the terms of the GPL 2.0 license. For more information, see the [LICENSE](LICENSE) file included in the repository.<|MERGE_RESOLUTION|>--- conflicted
+++ resolved
@@ -75,11 +75,7 @@
 | `GROUP_TRIGGER_KEYWORD`            | If set, the bot in group chats will only respond to messages that start with this keyword                                                                                                                                        | ""                             |
 | `IGNORE_GROUP_TRANSCRIPTIONS`      | If set to true, the bot will not process transcriptions in group chats                                                                                                                                                           | true                           |
 | `TOKEN_PRICE`                      | $-price per 1000 tokens used to compute cost information in usage statistics (https://openai.com/pricing)                                                                                                                        | 0.002                          |
-<<<<<<< HEAD
-| `IMAGE_PRICES`                     | A comma-separated list with 3 elements of prices for the different image sizes: "256x256", "512x512" and "1024x1024"                                                                                                             | `0.016,0.018,0.02`             |
-=======
 | `IMAGE_PRICES`                     | A comma-separated list with 3 elements of prices for the different image sizes: "256x256", "512x512" and "1024x1024"                                                                                                             | "0.016,0.018,0.02"             |
->>>>>>> 2e1d3bac
 | `TRANSCRIPTION_PRICE`              | USD-price for one minute of audio transcription                                                                                                                                                                                  | 0.006                          |
 
 Check out the [official API reference](https://platform.openai.com/docs/api-reference/chat) for more details.  
