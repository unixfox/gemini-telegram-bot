import logging
import os

from dotenv import load_dotenv

from openai_helper import OpenAIHelper
from telegram_bot import ChatGPT3TelegramBot


def main():
    # Read .env file
    load_dotenv()

    # Setup logging
    logging.basicConfig(
        format='%(asctime)s - %(name)s - %(levelname)s - %(message)s',
        level=logging.INFO
    )

    # Check if the required environment variables are set
    required_values = ['TELEGRAM_BOT_TOKEN', 'OPENAI_API_KEY']
    missing_values = [value for value in required_values if os.environ.get(value) is None]
    if len(missing_values) > 0:
        logging.error(f'The following environment values are missing in your .env: {", ".join(missing_values)}')
        exit(1)

    # Setup configurations
    openai_config = {
        'api_key': os.environ['OPENAI_API_KEY'],
        'show_usage': os.environ.get('SHOW_USAGE', 'false').lower() == 'true',
        'proxy': os.environ.get('PROXY', None),
        'max_history_size': int(os.environ.get('MAX_HISTORY_SIZE', 10)),
        'max_conversation_age_minutes': int(os.environ.get('MAX_CONVERSATION_AGE_MINUTES', 180)),
        'assistant_prompt': os.environ.get('ASSISTANT_PROMPT', 'You are a helpful assistant.'),
        'max_tokens': int(os.environ.get('MAX_TOKENS', 1200)),

        # 'gpt-3.5-turbo' or 'gpt-3.5-turbo-0301'
        'model': 'gpt-3.5-turbo',

        # Number between 0 and 2. Higher values like 0.8 will make the output more random,
        # while lower values like 0.2 will make it more focused and deterministic.
        'temperature': 1,

        # How many chat completion choices to generate for each input message.
        'n_choices': 1,

        # Number between -2.0 and 2.0. Positive values penalize new tokens based on whether
        # they appear in the text so far, increasing the model's likelihood to talk about new topics.
        'presence_penalty': 0,

        # Number between -2.0 and 2.0. Positive values penalize new tokens based on their existing
        # frequency in the text so far, decreasing the model's likelihood to repeat the same line verbatim.
        'frequency_penalty': 0,

        # The DALL·E generated image size
        'image_size': '512x512'
    }

    telegram_config = {
        'token': os.environ['TELEGRAM_BOT_TOKEN'],
        'allowed_user_ids': os.environ.get('ALLOWED_TELEGRAM_USER_IDS', '*'),
        'proxy': os.environ.get('PROXY', None),
        'voice_reply_transcript': os.environ.get('VOICE_REPLY_WITH_TRANSCRIPT_ONLY', 'true').lower() == 'true',
<<<<<<< HEAD
        'group_trigger_keyword': os.environ.get('GROUP_TRIGGER_KEYWORD', ''),
=======
        'token_price': float(os.environ.get('TOKEN_PRICE', 0.002)),
        'image_prices': [float(i) for i in os.environ.get('IMAGE_PRICES',"0.016,0.018,0.02").split(",")],
        'transcription_price': float(os.environ.get('TOKEN_PRICE', 0.002)),
>>>>>>> f211fb33
    }
    # Setup and run ChatGPT and Telegram bot
    openai_helper = OpenAIHelper(config=openai_config)
    telegram_bot = ChatGPT3TelegramBot(config=telegram_config, openai=openai_helper)
    telegram_bot.run()


if __name__ == '__main__':
    main()<|MERGE_RESOLUTION|>--- conflicted
+++ resolved
@@ -61,13 +61,10 @@
         'allowed_user_ids': os.environ.get('ALLOWED_TELEGRAM_USER_IDS', '*'),
         'proxy': os.environ.get('PROXY', None),
         'voice_reply_transcript': os.environ.get('VOICE_REPLY_WITH_TRANSCRIPT_ONLY', 'true').lower() == 'true',
-<<<<<<< HEAD
         'group_trigger_keyword': os.environ.get('GROUP_TRIGGER_KEYWORD', ''),
-=======
         'token_price': float(os.environ.get('TOKEN_PRICE', 0.002)),
         'image_prices': [float(i) for i in os.environ.get('IMAGE_PRICES',"0.016,0.018,0.02").split(",")],
         'transcription_price': float(os.environ.get('TOKEN_PRICE', 0.002)),
->>>>>>> f211fb33
     }
     # Setup and run ChatGPT and Telegram bot
     openai_helper = OpenAIHelper(config=openai_config)
