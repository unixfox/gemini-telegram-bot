import logging

import telegram.constants as constants
from telegram import Update
from telegram.ext import ApplicationBuilder, ContextTypes, CommandHandler, MessageHandler, filters

from openai_helper import OpenAIHelper


class ChatGPT3TelegramBot:
    """
    Class representing a Chat-GPT3 Telegram Bot.
    """

    def __init__(self, config: dict, openai: OpenAIHelper):
        """
        Initializes the bot with the given configuration and GPT-3 bot object.
        :param config: A dictionary containing the bot configuration
        :param openai: OpenAIHelper object
        """
        self.config = config
        self.openai = openai
        self.disallowed_message = "Sorry, you are not allowed to use this bot. You can check out the source code at " \
                                  "https://github.com/n3d1117/chatgpt-telegram-bot"

    async def help(self, update: Update, context: ContextTypes.DEFAULT_TYPE) -> None:
        """
        Shows the help menu.
        """
        await update.message.reply_text("/reset - Reset conversation\n"
                                        "/image <prompt> - Generate image\n"
                                        "/help - Help menu\n\n"
                                        "Open source at https://github.com/n3d1117/chatgpt-telegram-bot",
                                        disable_web_page_preview=True)

    async def reset(self, update: Update, context: ContextTypes.DEFAULT_TYPE):
        """
        Resets the conversation.
        """
        if not self.is_allowed(update):
            logging.warning(f'User {update.message.from_user.name} is not allowed to reset the conversation')
            await self.send_disallowed_message(update, context)
            return

        logging.info(f'Resetting the conversation for user {update.message.from_user.name}...')
        chat_id = update.effective_chat.id
        self.openai.reset_chat_history(chat_id=chat_id)
        await context.bot.send_message(chat_id=chat_id, text='Done!')

    async def image(self, update: Update, context: ContextTypes.DEFAULT_TYPE):
        """
        Generates an image for the given prompt using DALL·E APIs
        """
        if not self.is_allowed(update):
            logging.warning(f'User {update.message.from_user.name} is not allowed to generate images')
            await self.send_disallowed_message(update, context)
            return

        chat_id = update.effective_chat.id
        image_query = update.message.text.replace('/image', '').strip()
        if image_query == '':
            await context.bot.send_message(chat_id=chat_id, text='Please provide a prompt!')
            return

        await context.bot.send_chat_action(chat_id=chat_id, action=constants.ChatAction.UPLOAD_PHOTO)
        try:
            image_url = self.openai.generate_image(prompt=image_query)
            await context.bot.send_photo(chat_id=chat_id, photo=image_url, caption=image_query)
        except:
            await context.bot.send_message(chat_id=chat_id, text='Failed to generate image')

    async def prompt(self, update: Update, context: ContextTypes.DEFAULT_TYPE):
        """
        React to incoming messages and respond accordingly.
        """
        if not self.is_allowed(update):
            logging.warning(f'User {update.message.from_user.name} is not allowed to use the bot')
            await self.send_disallowed_message(update, context)
            return

        logging.info(f'New message received from user {update.message.from_user.name}')
        chat_id = update.effective_chat.id

        await context.bot.send_chat_action(chat_id=chat_id, action=constants.ChatAction.TYPING)
        response = self.openai.get_chat_response(chat_id=chat_id, query=update.message.text)
        await context.bot.send_message(
            chat_id=chat_id,
            reply_to_message_id=update.message.message_id,
            text=response,
            parse_mode=constants.ParseMode.MARKDOWN
        )

    async def send_disallowed_message(self, update: Update, context: ContextTypes.DEFAULT_TYPE):
        """
        Sends the disallowed message to the user.
        """
        await context.bot.send_message(
            chat_id=update.effective_chat.id,
            text=self.disallowed_message,
            disable_web_page_preview=True
        )

    async def error_handler(self, update: object, context: ContextTypes.DEFAULT_TYPE) -> None:
        """
        Handles errors in the telegram-python-bot library.
        """
        logging.debug(f'Exception while handling an update: {context.error}')

    def is_allowed(self, update: Update) -> bool:
        """
        Checks if the user is allowed to use the bot.
        """
        if self.config['allowed_user_ids'] == '*':
            return True
        return str(update.message.from_user.id) in self.config['allowed_user_ids'].split(',')

    def run(self):
        """
        Runs the bot indefinitely until the user presses Ctrl+C
        """
        application = ApplicationBuilder().token(self.config['token']).build()

        application.add_handler(CommandHandler('reset', self.reset))
        application.add_handler(CommandHandler('help', self.help))
<<<<<<< HEAD
        application.add_handler(CommandHandler('image', self.image))
=======
        application.add_handler(CommandHandler('start', self.help))
>>>>>>> 537cf44c
        application.add_handler(MessageHandler(filters.TEXT & (~filters.COMMAND), self.prompt))

        application.add_error_handler(self.error_handler)

        application.run_polling()<|MERGE_RESOLUTION|>--- conflicted
+++ resolved
@@ -122,11 +122,8 @@
 
         application.add_handler(CommandHandler('reset', self.reset))
         application.add_handler(CommandHandler('help', self.help))
-<<<<<<< HEAD
         application.add_handler(CommandHandler('image', self.image))
-=======
         application.add_handler(CommandHandler('start', self.help))
->>>>>>> 537cf44c
         application.add_handler(MessageHandler(filters.TEXT & (~filters.COMMAND), self.prompt))
 
         application.add_error_handler(self.error_handler)
